{
  "expo": {
    "name": "Family Helper",
    "slug": "family-helper",
    "version": "1.0.74",
    "scheme": "familyhelper",
    "orientation": "portrait",
    "icon": "./assets/icon.png",
    "userInterfaceStyle": "light",
    "newArchEnabled": true,
    "splash": {
      "image": "./assets/splash-icon.png",
      "resizeMode": "contain",
      "backgroundColor": "#ffffff"
    },
    "ios": {
      "supportsTablet": true,
      "bundleIdentifier": "com.familyhelper.app"
    },
    "android": {
      "adaptiveIcon": {
        "foregroundImage": "./assets/adaptive-icon.png",
        "backgroundColor": "#ffffff"
      },
<<<<<<< HEAD
      "edgeToEdgeEnabled": false,
      "package": "com.familyhelper.app"
=======
      "edgeToEdgeEnabled": true,
      "package": "com.parentinghelper.app",
      "googleServicesFile": "./google-services.json"
>>>>>>> ac17a2b6
    },
    "web": {
      "favicon": "./assets/favicon.png"
    },
    "plugins": [
<<<<<<< HEAD
      "expo-web-browser"
    ],
    "extra": {
      "eas": {
        "projectId": "936f1528-bfc6-4659-b9de-657a6737330d"
=======
      "expo-web-browser",
      [
        "expo-notifications",
        {
          "icon": "./assets/notification-icon.png",
          "color": "#6200ee"
        }
      ]
    ],
    "extra": {
      "eas": {
        "projectId": "beeb6dca-ffcd-418f-a0df-80cc23e146c7"
>>>>>>> ac17a2b6
      }
    }
  }
}<|MERGE_RESOLUTION|>--- conflicted
+++ resolved
@@ -2,7 +2,7 @@
   "expo": {
     "name": "Family Helper",
     "slug": "family-helper",
-    "version": "1.0.74",
+    "version": "1.0.75",
     "scheme": "familyhelper",
     "orientation": "portrait",
     "icon": "./assets/icon.png",
@@ -22,26 +22,14 @@
         "foregroundImage": "./assets/adaptive-icon.png",
         "backgroundColor": "#ffffff"
       },
-<<<<<<< HEAD
       "edgeToEdgeEnabled": false,
-      "package": "com.familyhelper.app"
-=======
-      "edgeToEdgeEnabled": true,
-      "package": "com.parentinghelper.app",
+      "package": "com.familyhelper.app",
       "googleServicesFile": "./google-services.json"
->>>>>>> ac17a2b6
     },
     "web": {
       "favicon": "./assets/favicon.png"
     },
     "plugins": [
-<<<<<<< HEAD
-      "expo-web-browser"
-    ],
-    "extra": {
-      "eas": {
-        "projectId": "936f1528-bfc6-4659-b9de-657a6737330d"
-=======
       "expo-web-browser",
       [
         "expo-notifications",
@@ -53,8 +41,7 @@
     ],
     "extra": {
       "eas": {
-        "projectId": "beeb6dca-ffcd-418f-a0df-80cc23e146c7"
->>>>>>> ac17a2b6
+        "projectId": "936f1528-bfc6-4659-b9de-657a6737330d"
       }
     }
   }
